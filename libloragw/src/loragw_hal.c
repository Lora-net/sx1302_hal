/*
 / _____)             _              | |
( (____  _____ ____ _| |_ _____  ____| |__
 \____ \| ___ |    (_   _) ___ |/ ___)  _ \
 _____) ) ____| | | || |_| ____( (___| | | |
(______/|_____)_|_|_| \__)_____)\____)_| |_|
  (C)2019 Semtech

Description:
    LoRa concentrator Hardware Abstraction Layer

License: Revised BSD License, see LICENSE.TXT file include in the project
*/


/* -------------------------------------------------------------------------- */
/* --- DEPENDANCIES --------------------------------------------------------- */

/* fix an issue between POSIX and C99 */
#if __STDC_VERSION__ >= 199901L
    #define _XOPEN_SOURCE 600
#else
    #define _XOPEN_SOURCE 500
#endif

#include <stdint.h>     /* C99 types */
#include <stdbool.h>    /* bool type */
#include <stdio.h>      /* printf fprintf */
#include <string.h>     /* memcpy */
#include <math.h>       /* pow, cell */
#include <time.h>
#include <unistd.h>     /* symlink, unlink */
#include <fcntl.h>
#include <inttypes.h>

#include "loragw_reg.h"
#include "loragw_hal.h"
#include "loragw_aux.h"
#include "loragw_spi.h"
#include "loragw_i2c.h"
#include "loragw_sx1250.h"
#include "loragw_sx1261.h"
#include "loragw_sx125x.h"
#include "loragw_sx1302.h"
#include "loragw_stts751.h"
#include "loragw_debug.h"


/* -------------------------------------------------------------------------- */
/* --- DEBUG CONSTANTS ------------------------------------------------------ */

#define HAL_DEBUG_FILE_LOG  0

/* -------------------------------------------------------------------------- */
/* --- PRIVATE MACROS ------------------------------------------------------- */

#define ARRAY_SIZE(a) (sizeof(a) / sizeof((a)[0]))
#if DEBUG_HAL == 1
    #define DEBUG_MSG(str)                fprintf(stderr, str)
    #define DEBUG_PRINTF(fmt, args...)    fprintf(stderr,"%s:%d: "fmt, __FUNCTION__, __LINE__, args)
    #define DEBUG_ARRAY(a,b,c)            for(a=0;a<b;++a) fprintf(stderr,"%x.",c[a]);fprintf(stderr,"end\n")
    #define CHECK_NULL(a)                 if(a==NULL){fprintf(stderr,"%s:%d: ERROR: NULL POINTER AS ARGUMENT\n", __FUNCTION__, __LINE__);return LGW_HAL_ERROR;}
#else
    #define DEBUG_MSG(str)
    #define DEBUG_PRINTF(fmt, args...)
    #define DEBUG_ARRAY(a,b,c)            for(a=0;a!=0;){}
    #define CHECK_NULL(a)                 if(a==NULL){return LGW_HAL_ERROR;}
#endif

#define TRACE()             fprintf(stderr, "@ %s %d\n", __FUNCTION__, __LINE__);

#define CONTEXT_STARTED         lgw_context.is_started
#define CONTEXT_SPI             lgw_context.board_cfg.spidev_path
#define CONTEXT_LWAN_PUBLIC     lgw_context.board_cfg.lorawan_public
#define CONTEXT_BOARD           lgw_context.board_cfg
#define CONTEXT_RF_CHAIN        lgw_context.rf_chain_cfg
#define CONTEXT_IF_CHAIN        lgw_context.if_chain_cfg
#define CONTEXT_LORA_SERVICE    lgw_context.lora_service_cfg
#define CONTEXT_FSK             lgw_context.fsk_cfg
#define CONTEXT_TX_GAIN_LUT     lgw_context.tx_gain_lut
#define CONTEXT_TIMESTAMP       lgw_context.timestamp_cfg
#define CONTEXT_LBT             lgw_context.lbt_cfg
#define CONTEXT_DEBUG           lgw_context.debug_cfg

/* -------------------------------------------------------------------------- */
/* --- PRIVATE CONSTANTS & TYPES -------------------------------------------- */

#define FW_VERSION_AGC      1 /* Expected version of AGC firmware */
#define FW_VERSION_ARB      1 /* Expected version of arbiter firmware */

/* Useful bandwidth of SX125x radios to consider depending on channel bandwidth */
/* Note: the below values come from lab measurements. For any question, please contact Semtech support */
#define LGW_RF_RX_BANDWIDTH_125KHZ  1600000     /* for 125KHz channels */
#define LGW_RF_RX_BANDWIDTH_250KHZ  1600000     /* for 250KHz channels */
#define LGW_RF_RX_BANDWIDTH_500KHZ  1600000     /* for 500KHz channels */

#define LGW_RF_RX_FREQ_MIN          100E6
#define LGW_RF_RX_FREQ_MAX          1E9

/* Version string, used to identify the library version/options once compiled */
const char lgw_version_string[] = "Version: " LIBLORAGW_VERSION ";";

/* -------------------------------------------------------------------------- */
/* --- PRIVATE VARIABLES ---------------------------------------------------- */

#include "arb_fw.var"           /* text_arb_sx1302_13_Nov_3 */
//#include "agc_fw_sx1250.var"    /* text_agc_sx1250_05_Juillet_2019_3 */
#include "agc_sx1250_lbt_261119_6.var"
//#include "agc_sx1250_lbt.var"
#include "agc_sx125x_lbt.var"
//#include "agc_fw_sx1257.var"    /* text_agc_sx1257_19_Nov_1 */

/*
The following static variable holds the gateway configuration provided by the
user that need to be propagated in the drivers.

Parameters validity and coherency is verified by the _setconf functions and
the _start and _send functions assume they are valid.
*/
static lgw_context_t lgw_context = {
    .is_started = false,
    .board_cfg.spidev_path = "/dev/spidev0.0",
    .board_cfg.lorawan_public = true,
    .board_cfg.clksrc = 0,
    .board_cfg.full_duplex = false,
    .rf_chain_cfg = {{0}},
    .if_chain_cfg = {{0}},
    .lora_service_cfg = {
        .enable = 0,    /* not used, handled by if_chain_cfg */
        .rf_chain = 0,  /* not used, handled by if_chain_cfg */
        .freq_hz = 0,   /* not used, handled by if_chain_cfg */
        .bandwidth = BW_250KHZ,
        .datarate = DR_LORA_SF7,
        .implicit_hdr = false,
        .implicit_payload_length = 0,
        .implicit_crc_en = 0,
        .implicit_coderate = 0
    },
    .fsk_cfg = {
        .enable = 0,    /* not used, handled by if_chain_cfg */
        .rf_chain = 0,  /* not used, handled by if_chain_cfg */
        .freq_hz = 0,   /* not used, handled by if_chain_cfg */
        .bandwidth = BW_125KHZ,
        .datarate = 50000,
        .sync_word_size = 3,
        .sync_word = 0xC194C1
    },
    .tx_gain_lut = {
        {
            .size = 1,
            .lut[0] = {
                .rf_power = 14,
                .dig_gain = 0,
                .pa_gain = 2,
                .dac_gain = 3,
                .mix_gain = 10,
                .offset_i = 0,
                .offset_q = 0,
                .pwr_idx = 0
            }
        },{
            .size = 1,
            .lut[0] = {
                .rf_power = 14,
                .dig_gain = 0,
                .pa_gain = 2,
                .dac_gain = 3,
                .mix_gain = 10,
                .offset_i = 0,
                .offset_q = 0,
                .pwr_idx = 0
            }
        }
    },
    .timestamp_cfg = {
        .enable_precision_ts = false,
        .max_ts_metrics = 0xFF,
        .nb_symbols = 1
    },
    .debug_cfg = {
        .nb_ref_payload = 0,
        .log_file_name = "loragw_hal.log"
    }
};

/* File handle to write debug logs */
FILE * log_file = NULL;

/* I2C temperature sensor handles */
static int     ts_fd = -1;
static uint8_t ts_addr = 0xFF;

/* -------------------------------------------------------------------------- */
/* --- PRIVATE FUNCTIONS DECLARATION ---------------------------------------- */

int32_t lgw_sf_getval(int x);
int32_t lgw_bw_getval(int x);

/* -------------------------------------------------------------------------- */
/* --- PRIVATE FUNCTIONS DEFINITION ----------------------------------------- */

int32_t lgw_bw_getval(int x) {
    switch (x) {
        case BW_500KHZ: return 500000;
        case BW_250KHZ: return 250000;
        case BW_125KHZ: return 125000;
        default: return -1;
    }
}

/* ~~~~~~~~~~~~~~~~~~~~~~~~~~~~~~~~ */

int32_t lgw_sf_getval(int x) {
    switch (x) {
        case DR_LORA_SF5: return 5;
        case DR_LORA_SF6: return 6;
        case DR_LORA_SF7: return 7;
        case DR_LORA_SF8: return 8;
        case DR_LORA_SF9: return 9;
        case DR_LORA_SF10: return 10;
        case DR_LORA_SF11: return 11;
        case DR_LORA_SF12: return 12;
        default: return -1;
    }
}

/* -------------------------------------------------------------------------- */
/* --- PUBLIC FUNCTIONS DEFINITION ------------------------------------------ */

int lgw_board_setconf(struct lgw_conf_board_s * conf) {
    CHECK_NULL(conf);

    /* check if the concentrator is running */
    if (CONTEXT_STARTED == true) {
        DEBUG_MSG("ERROR: CONCENTRATOR IS RUNNING, STOP IT BEFORE TOUCHING CONFIGURATION\n");
        return LGW_HAL_ERROR;
    }

    /* set internal config according to parameters */
    CONTEXT_LWAN_PUBLIC = conf->lorawan_public;
    CONTEXT_BOARD.clksrc = conf->clksrc;
    CONTEXT_BOARD.full_duplex = conf->full_duplex;
    strncpy(CONTEXT_SPI, conf->spidev_path, sizeof CONTEXT_SPI);
    CONTEXT_SPI[sizeof CONTEXT_SPI - 1] = '\0'; /* ensure string termination */

    DEBUG_PRINTF("Note: board configuration: spidev_path: %s, lorawan_public:%d, clksrc:%d, full_duplex:%d\n",  CONTEXT_SPI,
                                                                                                                CONTEXT_LWAN_PUBLIC,
                                                                                                                CONTEXT_BOARD.clksrc,
                                                                                                                CONTEXT_BOARD.full_duplex);

    return LGW_HAL_SUCCESS;
}

/* ~~~~~~~~~~~~~~~~~~~~~~~~~~~~~~~~ */

int lgw_rxrf_setconf(uint8_t rf_chain, struct lgw_conf_rxrf_s * conf) {
    CHECK_NULL(conf);

    /* check if the concentrator is running */
    if (CONTEXT_STARTED == true) {
        DEBUG_MSG("ERROR: CONCENTRATOR IS RUNNING, STOP IT BEFORE TOUCHING CONFIGURATION\n");
        return LGW_HAL_ERROR;
    }

    if (conf->enable == false) {
        /* nothing to do */
        DEBUG_PRINTF("Note: rf_chain %d disabled\n", rf_chain);
        return LGW_HAL_SUCCESS;
    }

    /* check input range (segfault prevention) */
    if (rf_chain >= LGW_RF_CHAIN_NB) {
        DEBUG_MSG("ERROR: NOT A VALID RF_CHAIN NUMBER\n");
        return LGW_HAL_ERROR;
    }

    /* check if radio type is supported */
    if ((conf->type != LGW_RADIO_TYPE_SX1255) && (conf->type != LGW_RADIO_TYPE_SX1257) && (conf->type != LGW_RADIO_TYPE_SX1250)) {
        DEBUG_PRINTF("ERROR: NOT A VALID RADIO TYPE (%d)\n", conf->type);
        return LGW_HAL_ERROR;
    }

    /* check if the radio central frequency is valid */
    if ((conf->freq_hz < LGW_RF_RX_FREQ_MIN) || (conf->freq_hz > LGW_RF_RX_FREQ_MAX)) {
        DEBUG_PRINTF("ERROR: NOT A VALID RADIO CENTER FREQUENCY, PLEASE CHECK IF IT HAS BEEN GIVEN IN HZ (%u)\n", conf->freq_hz);
        return LGW_HAL_ERROR;
    }

    /* set internal config according to parameters */
    CONTEXT_RF_CHAIN[rf_chain].enable = conf->enable;
    CONTEXT_RF_CHAIN[rf_chain].freq_hz = conf->freq_hz;
    CONTEXT_RF_CHAIN[rf_chain].rssi_offset = conf->rssi_offset;
    CONTEXT_RF_CHAIN[rf_chain].rssi_tcomp.coeff_a = conf->rssi_tcomp.coeff_a;
    CONTEXT_RF_CHAIN[rf_chain].rssi_tcomp.coeff_b = conf->rssi_tcomp.coeff_b;
    CONTEXT_RF_CHAIN[rf_chain].rssi_tcomp.coeff_c = conf->rssi_tcomp.coeff_c;
    CONTEXT_RF_CHAIN[rf_chain].rssi_tcomp.coeff_d = conf->rssi_tcomp.coeff_d;
    CONTEXT_RF_CHAIN[rf_chain].rssi_tcomp.coeff_e = conf->rssi_tcomp.coeff_e;
    CONTEXT_RF_CHAIN[rf_chain].type = conf->type;
    CONTEXT_RF_CHAIN[rf_chain].tx_enable = conf->tx_enable;
    CONTEXT_RF_CHAIN[rf_chain].single_input_mode = conf->single_input_mode;

    DEBUG_PRINTF("Note: rf_chain %d configuration; en:%d freq:%d rssi_offset:%f radio_type:%d tx_enable:%d single_input_mode:%d\n",  rf_chain,
                                                                                                                CONTEXT_RF_CHAIN[rf_chain].enable,
                                                                                                                CONTEXT_RF_CHAIN[rf_chain].freq_hz,
                                                                                                                CONTEXT_RF_CHAIN[rf_chain].rssi_offset,
                                                                                                                CONTEXT_RF_CHAIN[rf_chain].type,
                                                                                                                CONTEXT_RF_CHAIN[rf_chain].tx_enable,
                                                                                                                CONTEXT_RF_CHAIN[rf_chain].single_input_mode);

    return LGW_HAL_SUCCESS;
}

/* ~~~~~~~~~~~~~~~~~~~~~~~~~~~~~~~~ */

int lgw_rxif_setconf(uint8_t if_chain, struct lgw_conf_rxif_s * conf) {
    int32_t bw_hz;
    uint32_t rf_rx_bandwidth;

    CHECK_NULL(conf);

    /* check if the concentrator is running */
    if (CONTEXT_STARTED == true) {
        DEBUG_MSG("ERROR: CONCENTRATOR IS RUNNING, STOP IT BEFORE TOUCHING CONFIGURATION\n");
        return LGW_HAL_ERROR;
    }

    /* check input range (segfault prevention) */
    if (if_chain >= LGW_IF_CHAIN_NB) {
        DEBUG_PRINTF("ERROR: %d NOT A VALID IF_CHAIN NUMBER\n", if_chain);
        return LGW_HAL_ERROR;
    }

    /* if chain is disabled, don't care about most parameters */
    if (conf->enable == false) {
        CONTEXT_IF_CHAIN[if_chain].enable = false;
        CONTEXT_IF_CHAIN[if_chain].freq_hz = 0;
        DEBUG_PRINTF("Note: if_chain %d disabled\n", if_chain);
        return LGW_HAL_SUCCESS;
    }

    /* check 'general' parameters */
    if (sx1302_get_ifmod_config(if_chain) == IF_UNDEFINED) {
        DEBUG_PRINTF("ERROR: IF CHAIN %d NOT CONFIGURABLE\n", if_chain);
    }
    if (conf->rf_chain >= LGW_RF_CHAIN_NB) {
        DEBUG_MSG("ERROR: INVALID RF_CHAIN TO ASSOCIATE WITH A LORA_STD IF CHAIN\n");
        return LGW_HAL_ERROR;
    }
    /* check if IF frequency is optimal based on channel and radio bandwidths */
    switch (conf->bandwidth) {
        case BW_250KHZ:
            rf_rx_bandwidth = LGW_RF_RX_BANDWIDTH_250KHZ; /* radio bandwidth */
            break;
        case BW_500KHZ:
            rf_rx_bandwidth = LGW_RF_RX_BANDWIDTH_500KHZ; /* radio bandwidth */
            break;
        default:
            /* For 125KHz and below */
            rf_rx_bandwidth = LGW_RF_RX_BANDWIDTH_125KHZ; /* radio bandwidth */
            break;
    }
    bw_hz = lgw_bw_getval(conf->bandwidth); /* channel bandwidth */
    if ((conf->freq_hz + ((bw_hz==-1)?LGW_REF_BW:bw_hz)/2) > ((int32_t)rf_rx_bandwidth/2)) {
        DEBUG_PRINTF("ERROR: IF FREQUENCY %d TOO HIGH\n", conf->freq_hz);
        return LGW_HAL_ERROR;
    } else if ((conf->freq_hz - ((bw_hz==-1)?LGW_REF_BW:bw_hz)/2) < -((int32_t)rf_rx_bandwidth/2)) {
        DEBUG_PRINTF("ERROR: IF FREQUENCY %d TOO LOW\n", conf->freq_hz);
        return LGW_HAL_ERROR;
    }

    /* check parameters according to the type of IF chain + modem,
    fill default if necessary, and commit configuration if everything is OK */
    switch (sx1302_get_ifmod_config(if_chain)) {
        case IF_LORA_STD:
            /* fill default parameters if needed */
            if (conf->bandwidth == BW_UNDEFINED) {
                conf->bandwidth = BW_250KHZ;
            }
            if (conf->datarate == DR_UNDEFINED) {
                conf->datarate = DR_LORA_SF7;
            }
            /* check BW & DR */
            if (!IS_LORA_BW(conf->bandwidth)) {
                DEBUG_MSG("ERROR: BANDWIDTH NOT SUPPORTED BY LORA_STD IF CHAIN\n");
                return LGW_HAL_ERROR;
            }
            if (!IS_LORA_DR(conf->datarate)) {
                DEBUG_MSG("ERROR: DATARATE NOT SUPPORTED BY LORA_STD IF CHAIN\n");
                return LGW_HAL_ERROR;
            }
            /* set internal configuration  */
            CONTEXT_IF_CHAIN[if_chain].enable = conf->enable;
            CONTEXT_IF_CHAIN[if_chain].rf_chain = conf->rf_chain;
            CONTEXT_IF_CHAIN[if_chain].freq_hz = conf->freq_hz;
            CONTEXT_LORA_SERVICE.bandwidth = conf->bandwidth;
            CONTEXT_LORA_SERVICE.datarate = conf->datarate;
            CONTEXT_LORA_SERVICE.implicit_hdr = conf->implicit_hdr;
            CONTEXT_LORA_SERVICE.implicit_payload_length = conf->implicit_payload_length;
            CONTEXT_LORA_SERVICE.implicit_crc_en   = conf->implicit_crc_en;
            CONTEXT_LORA_SERVICE.implicit_coderate = conf->implicit_coderate;

            DEBUG_PRINTF("Note: LoRa 'std' if_chain %d configuration; en:%d freq:%d bw:%d dr:%d\n", if_chain,
                                                                                                    CONTEXT_IF_CHAIN[if_chain].enable,
                                                                                                    CONTEXT_IF_CHAIN[if_chain].freq_hz,
                                                                                                    CONTEXT_LORA_SERVICE.bandwidth,
                                                                                                    CONTEXT_LORA_SERVICE.datarate);
            break;

        case IF_LORA_MULTI:
            /* fill default parameters if needed */
            if (conf->bandwidth == BW_UNDEFINED) {
                conf->bandwidth = BW_125KHZ;
            }
            if (conf->datarate == DR_UNDEFINED) {
                conf->datarate = DR_LORA_SF7;
            }
            /* check BW & DR */
            if (conf->bandwidth != BW_125KHZ) {
                DEBUG_MSG("ERROR: BANDWIDTH NOT SUPPORTED BY LORA_MULTI IF CHAIN\n");
                return LGW_HAL_ERROR;
            }
            if (!IS_LORA_DR(conf->datarate)) {
                DEBUG_MSG("ERROR: DATARATE(S) NOT SUPPORTED BY LORA_MULTI IF CHAIN\n");
                return LGW_HAL_ERROR;
            }
            /* set internal configuration  */
            CONTEXT_IF_CHAIN[if_chain].enable = conf->enable;
            CONTEXT_IF_CHAIN[if_chain].rf_chain = conf->rf_chain;
            CONTEXT_IF_CHAIN[if_chain].freq_hz = conf->freq_hz;

            DEBUG_PRINTF("Note: LoRa 'multi' if_chain %d configuration; en:%d freq:%d\n",   if_chain,
                                                                                            CONTEXT_IF_CHAIN[if_chain].enable,
                                                                                            CONTEXT_IF_CHAIN[if_chain].freq_hz);
            break;

        case IF_FSK_STD:
            /* fill default parameters if needed */
            if (conf->bandwidth == BW_UNDEFINED) {
                conf->bandwidth = BW_250KHZ;
            }
            if (conf->datarate == DR_UNDEFINED) {
                conf->datarate = 64000; /* default datarate */
            }
            /* check BW & DR */
            if(!IS_FSK_BW(conf->bandwidth)) {
                DEBUG_MSG("ERROR: BANDWIDTH NOT SUPPORTED BY FSK IF CHAIN\n");
                return LGW_HAL_ERROR;
            }
            if(!IS_FSK_DR(conf->datarate)) {
                DEBUG_MSG("ERROR: DATARATE NOT SUPPORTED BY FSK IF CHAIN\n");
                return LGW_HAL_ERROR;
            }
            /* set internal configuration  */
            CONTEXT_IF_CHAIN[if_chain].enable = conf->enable;
            CONTEXT_IF_CHAIN[if_chain].rf_chain = conf->rf_chain;
            CONTEXT_IF_CHAIN[if_chain].freq_hz = conf->freq_hz;
            CONTEXT_FSK.bandwidth = conf->bandwidth;
            CONTEXT_FSK.datarate = conf->datarate;
            if (conf->sync_word > 0) {
                CONTEXT_FSK.sync_word_size = conf->sync_word_size;
                CONTEXT_FSK.sync_word = conf->sync_word;
            }
            DEBUG_PRINTF("Note: FSK if_chain %d configuration; en:%d freq:%d bw:%d dr:%d (%d real dr) sync:0x%0*" PRIu64 "\n", if_chain,
                                                                                                                        CONTEXT_IF_CHAIN[if_chain].enable,
                                                                                                                        CONTEXT_IF_CHAIN[if_chain].freq_hz,
                                                                                                                        CONTEXT_FSK.bandwidth,
                                                                                                                        CONTEXT_FSK.datarate,
                                                                                                                        LGW_XTAL_FREQU/(LGW_XTAL_FREQU/CONTEXT_FSK.datarate),
                                                                                                                        2*CONTEXT_FSK.sync_word_size,
                                                                                                                        CONTEXT_FSK.sync_word);
            break;

        default:
            DEBUG_PRINTF("ERROR: IF CHAIN %d TYPE NOT SUPPORTED\n", if_chain);
            return LGW_HAL_ERROR;
    }

    return LGW_HAL_SUCCESS;
}

/* ~~~~~~~~~~~~~~~~~~~~~~~~~~~~~~~~ */

int lgw_txgain_setconf(uint8_t rf_chain, struct lgw_tx_gain_lut_s * conf) {
    int i;

    CHECK_NULL(conf);

    /* Check LUT size */
    if ((conf->size < 1) || (conf->size > TX_GAIN_LUT_SIZE_MAX)) {
        DEBUG_PRINTF("ERROR: TX gain LUT must have at least one entry and  maximum %d entries\n", TX_GAIN_LUT_SIZE_MAX);
        return LGW_HAL_ERROR;
    }

    CONTEXT_TX_GAIN_LUT[rf_chain].size = conf->size;

    for (i = 0; i < CONTEXT_TX_GAIN_LUT[rf_chain].size; i++) {
        /* Check gain range */
        if (conf->lut[i].dig_gain > 3) {
            DEBUG_MSG("ERROR: TX gain LUT: SX1302 digital gain must be between 0 and 3\n");
            return LGW_HAL_ERROR;
        }
        if (conf->lut[i].dac_gain > 3) {
            DEBUG_MSG("ERROR: TX gain LUT: SX1257 DAC gains must not exceed 3\n");
            return LGW_HAL_ERROR;
        }
        if ((conf->lut[i].mix_gain < 5) || (conf->lut[i].mix_gain > 15)) {
            DEBUG_MSG("ERROR: TX gain LUT: SX1257 mixer gain must be betwen [5..15]\n");
            return LGW_HAL_ERROR;
        }
        if (conf->lut[i].pa_gain > 3) {
            DEBUG_MSG("ERROR: TX gain LUT: External PA gain must not exceed 3\n");
            return LGW_HAL_ERROR;
        }
        if (conf->lut[i].pwr_idx > 22) {
            DEBUG_MSG("ERROR: TX gain LUT: SX1250 power iundex must not exceed 22\n");
            return LGW_HAL_ERROR;
        }

        /* Set internal LUT */
        CONTEXT_TX_GAIN_LUT[rf_chain].lut[i].rf_power = conf->lut[i].rf_power;
        CONTEXT_TX_GAIN_LUT[rf_chain].lut[i].dig_gain = conf->lut[i].dig_gain;
        CONTEXT_TX_GAIN_LUT[rf_chain].lut[i].pa_gain  = conf->lut[i].pa_gain;
        /* sx125x */
        CONTEXT_TX_GAIN_LUT[rf_chain].lut[i].dac_gain = conf->lut[i].dac_gain;
        CONTEXT_TX_GAIN_LUT[rf_chain].lut[i].mix_gain = conf->lut[i].mix_gain;
        CONTEXT_TX_GAIN_LUT[rf_chain].lut[i].offset_i = 0; /* To be calibrated */
        CONTEXT_TX_GAIN_LUT[rf_chain].lut[i].offset_q = 0; /* To be calibrated */

        /* sx1250 */
        CONTEXT_TX_GAIN_LUT[rf_chain].lut[i].pwr_idx = conf->lut[i].pwr_idx;
    }

    return LGW_HAL_SUCCESS;
}

/* ~~~~~~~~~~~~~~~~~~~~~~~~~~~~~~~~ */

int lgw_timestamp_setconf(struct lgw_conf_timestamp_s * conf) {
    CHECK_NULL(conf);

    CONTEXT_TIMESTAMP.enable_precision_ts = conf->enable_precision_ts;
    CONTEXT_TIMESTAMP.max_ts_metrics = conf->max_ts_metrics;
    CONTEXT_TIMESTAMP.nb_symbols = conf->nb_symbols;

    return LGW_HAL_SUCCESS;
}

/* ~~~~~~~~~~~~~~~~~~~~~~~~~~~~~~~~ */

int lgw_lbt_setconf(struct lgw_conf_lbt_s * conf) {
    CHECK_NULL(conf);

    CONTEXT_LBT.enable = conf->enable;
    CONTEXT_LBT.radio_type = conf->radio_type;
    CONTEXT_LBT.radio_id = conf->radio_id;
    CONTEXT_LBT.lbt_threshold = conf->lbt_threshold;
    CONTEXT_LBT.lbt_duration = conf->lbt_duration;

    return LGW_HAL_SUCCESS;
}

/* ~~~~~~~~~~~~~~~~~~~~~~~~~~~~~~~~ */

int lgw_debug_setconf(struct lgw_conf_debug_s * conf) {
    int i;

    CHECK_NULL(conf);

    CONTEXT_DEBUG.nb_ref_payload = conf->nb_ref_payload;
    for (i = 0; i < CONTEXT_DEBUG.nb_ref_payload; i++) {
        /* Get user configuration */
        CONTEXT_DEBUG.ref_payload[i].id = conf->ref_payload[i].id;

        /* Initialize global context */
        CONTEXT_DEBUG.ref_payload[i].prev_cnt = 0;
        CONTEXT_DEBUG.ref_payload[i].payload[0] = (uint8_t)(CONTEXT_DEBUG.ref_payload[i].id >> 24);
        CONTEXT_DEBUG.ref_payload[i].payload[1] = (uint8_t)(CONTEXT_DEBUG.ref_payload[i].id >> 16);
        CONTEXT_DEBUG.ref_payload[i].payload[2] = (uint8_t)(CONTEXT_DEBUG.ref_payload[i].id >> 8);
        CONTEXT_DEBUG.ref_payload[i].payload[3] = (uint8_t)(CONTEXT_DEBUG.ref_payload[i].id >> 0);
    }

    if (conf->log_file_name != NULL) {
        strncpy(CONTEXT_DEBUG.log_file_name, conf->log_file_name, sizeof CONTEXT_DEBUG.log_file_name);
        CONTEXT_DEBUG.log_file_name[sizeof CONTEXT_DEBUG.log_file_name - 1] = '\0'; /* ensure string termination */
    }

    return LGW_HAL_SUCCESS;
}

/* ~~~~~~~~~~~~~~~~~~~~~~~~~~~~~~~~ */

int lgw_start(void) {
    int i, err;
    int reg_stat;

    if (CONTEXT_STARTED == true) {
        DEBUG_MSG("Note: LoRa concentrator already started, restarting it now\n");
    }

    reg_stat = lgw_connect(CONTEXT_SPI);
    if (reg_stat == LGW_REG_ERROR) {
        DEBUG_MSG("ERROR: FAIL TO CONNECT BOARD\n");
        return LGW_HAL_ERROR;
    }

    
    if ((CONTEXT_LBT.enable) && (CONTEXT_LBT.radio_id == 2)) {
        lgw_connect_sx1261("/dev/spidev0.1");
        sx1261_load_pram();
        i = sx1261_setup(864900000); //100 kHz step
        wait_ms(1);
        if (i == LGW_HAL_SUCCESS) {
            printf("INFO: [main] sx1261 started at 868.1 MHz, LBT can be started\n");
        } else {
            printf("ERROR: [main] failed to start the sx1261\n");
            return LGW_HAL_ERROR;
        } 
        sx1261_spectral_scan(200);
        sx1261_start_lbt( 5000, -70);
    }


    /*Check that clksrc and lbt used radio are not in conflict */
    if ((CONTEXT_LBT.enable) && ( (CONTEXT_LBT.radio_id == 0) || (CONTEXT_LBT.radio_id == 1) ) && (CONTEXT_RF_CHAIN[CONTEXT_LBT.radio_id].type != LGW_RADIO_TYPE_SX1250) ){
        printf("ERROR: LBT configured with radio_%d but it's not SX1250\n",CONTEXT_LBT.radio_id);
        return LGW_HAL_ERROR;
    }
    if ((CONTEXT_LBT.enable) && (CONTEXT_LBT.radio_id == CONTEXT_BOARD.clksrc)) {
        printf("ERROR: LBT configured with radio_%d but it's used at SX1302 clock source\n",CONTEXT_LBT.radio_id);
        return LGW_HAL_ERROR;        
    }
    /* Calibrate radios */
    err = sx1302_radio_calibrate(&CONTEXT_RF_CHAIN[0], CONTEXT_BOARD.clksrc, &CONTEXT_TX_GAIN_LUT[0]);
    if (err != LGW_REG_SUCCESS) {
        printf("ERROR: radio calibration failed\n");
        return LGW_HAL_ERROR;
    }
    

    /* Setup radios for RX */
    for (i = 0; i < LGW_RF_CHAIN_NB; i++) {
        if (CONTEXT_RF_CHAIN[i].enable == true) {
            sx1302_radio_reset(i, CONTEXT_RF_CHAIN[i].type);
            switch (CONTEXT_RF_CHAIN[i].type) {
                case LGW_RADIO_TYPE_SX1250:
<<<<<<< HEAD
                    if ((CONTEXT_LBT.enable) && (CONTEXT_LBT.radio_id == i)){
                        sx1250_setup(i, CONTEXT_RF_CHAIN[i].freq_hz,true);
                        break;
                    } else {
                        sx1250_setup(i, CONTEXT_RF_CHAIN[i].freq_hz,false);
                        break;
                    }
=======
                    sx1250_setup(i, CONTEXT_RF_CHAIN[i].freq_hz, CONTEXT_RF_CHAIN[i].single_input_mode);
                    break;
>>>>>>> fc34eced
                case LGW_RADIO_TYPE_SX1255:
                case LGW_RADIO_TYPE_SX1257:
                    sx125x_setup(i, CONTEXT_BOARD.clksrc, true, CONTEXT_RF_CHAIN[i].type, CONTEXT_RF_CHAIN[i].freq_hz);
                    break;
                default:
                    DEBUG_PRINTF("ERROR: RADIO TYPE NOT SUPPORTED (RF_CHAIN %d)\n", i);
                    return LGW_HAL_ERROR;
            }
            sx1302_radio_set_mode(i, CONTEXT_RF_CHAIN[i].type);
        }
    }
  
    /* Select the radio which provides the clock to the sx1302 */
    sx1302_radio_clock_select(CONTEXT_BOARD.clksrc);

    /* Release host control on radio (will be controlled by AGC) */
    sx1302_radio_host_ctrl(false);

    /* Basic initialization of the sx1302 */
    sx1302_init(&CONTEXT_TIMESTAMP);

    /* Configure PA/LNA LUTs */
    sx1302_pa_lna_lut_configure();

    /* Configure Radio FE */
    sx1302_radio_fe_configure();

    /* Configure the Channelizer */
    sx1302_channelizer_configure(CONTEXT_IF_CHAIN, false);

    /* configure LoRa 'multi' demodulators */
    sx1302_lora_correlator_configure();
    sx1302_lora_modem_configure(CONTEXT_RF_CHAIN[0].freq_hz); /* TODO: freq_hz used to confiogure freq to time drift, based on RF0 center freq only */

    /* configure LoRa 'stand-alone' modem */
    if (CONTEXT_IF_CHAIN[8].enable == true) {
        sx1302_lora_service_correlator_configure(&(CONTEXT_LORA_SERVICE));
        sx1302_lora_service_modem_configure(&(CONTEXT_LORA_SERVICE), CONTEXT_RF_CHAIN[0].freq_hz);  /* TODO: freq_hz used to confiogure freq to time drift, based on RF0 center freq only */
    }

    /* configure FSK modem */
    if (CONTEXT_IF_CHAIN[9].enable == true) {
        sx1302_fsk_configure(&(CONTEXT_FSK));
    }

    /* configure syncword */
    sx1302_lora_syncword(CONTEXT_LWAN_PUBLIC, CONTEXT_LORA_SERVICE.datarate);

    /* enable demodulators - to be done before starting AGC/ARB */
    sx1302_modem_enable();

    /* Load firmware */
    switch (CONTEXT_RF_CHAIN[CONTEXT_BOARD.clksrc].type) {
        case LGW_RADIO_TYPE_SX1250:
            DEBUG_MSG("Loading AGC fw for sx1250\n");
            if (sx1302_agc_load_firmware(agc_firmware_sx1250) != LGW_HAL_SUCCESS) {
                return LGW_HAL_ERROR;
            }
            break;
        case LGW_RADIO_TYPE_SX1257:
            DEBUG_MSG("Loading AGC fw for sx125x\n");
            if (sx1302_agc_load_firmware(agc_firmware_sx125x) != LGW_HAL_SUCCESS) {
                return LGW_HAL_ERROR;
            }
            break;
        default:
            break;
    }
    if (sx1302_agc_start(FW_VERSION_AGC, CONTEXT_RF_CHAIN[CONTEXT_BOARD.clksrc].type, SX1302_AGC_RADIO_GAIN_AUTO, SX1302_AGC_RADIO_GAIN_AUTO, (CONTEXT_BOARD.full_duplex == true) ? 1 : 0) != LGW_HAL_SUCCESS) {
        return LGW_HAL_ERROR;
    }
    DEBUG_MSG("Loading ARB fw\n");
    if (sx1302_arb_load_firmware(arb_firmware) != LGW_HAL_SUCCESS) {
        return LGW_HAL_ERROR;
    }
    if (sx1302_arb_start(FW_VERSION_ARB) != LGW_HAL_SUCCESS) {
        return LGW_HAL_ERROR;
    }

    /* static TX configuration */
    sx1302_tx_configure(CONTEXT_RF_CHAIN[CONTEXT_BOARD.clksrc].type);

    /* enable GPS */
    sx1302_gps_enable(true);





    /* For debug logging */
#if HAL_DEBUG_FILE_LOG
    char timestamp_str[40];
    struct tm *timenow;

    /* Append current time to log file name */
    time_t now = time(NULL);
    timenow = gmtime(&now);
    strftime(timestamp_str, sizeof(timestamp_str), ".%Y-%m-%d_%H%M%S", timenow);
    strncat(CONTEXT_DEBUG.log_file_name, timestamp_str, sizeof CONTEXT_DEBUG.log_file_name);

    /* Open the file for writting */
    log_file = fopen(CONTEXT_DEBUG.log_file_name, "w+"); /* create log file, overwrite if file already exist */
    if (log_file == NULL) {
        printf("ERROR: impossible to create log file %s\n", CONTEXT_DEBUG.log_file_name);
        return LGW_HAL_ERROR;
    } else {
        printf("INFO: %s file opened for debug log\n", CONTEXT_DEBUG.log_file_name);

        /* Create "pktlog.csv" symlink to simplify user life */
        unlink("loragw_hal.log");
        i = symlink(CONTEXT_DEBUG.log_file_name, "loragw_hal.log");
        if (i < 0) {
            printf("ERROR: impossible to create symlink to log file %s\n", CONTEXT_DEBUG.log_file_name);
        }
    }
#endif

    /* Configure the pseudo-random generator (For Debug) */
    dbg_init_random();

#if 0
    /* Configure a GPIO to be toggled for debug purpose */
    dbg_init_gpio();
#endif

    /* Try to configure temperature sensor STTS751-0DP3F */
    ts_addr = I2C_PORT_TEMP_SENSOR_0;
    i2c_linuxdev_open(I2C_DEVICE, ts_addr, &ts_fd);
    err = stts751_configure(ts_fd, ts_addr);
    if (err != LGW_I2C_SUCCESS) {
        i2c_linuxdev_close(ts_fd);
        ts_fd = -1;
        /* Not found, try to configure temperature sensor STTS751-1DP3F */
        ts_addr = I2C_PORT_TEMP_SENSOR_1;
        i2c_linuxdev_open(I2C_DEVICE, ts_addr, &ts_fd);
        err = stts751_configure(ts_fd, ts_addr);
        if (err != LGW_I2C_SUCCESS) {
            printf("ERROR: failed to configure the temperature sensor\n");
            //return LGW_HAL_ERROR;
        }
    }

    /* set hal state */
    CONTEXT_STARTED = true;

    return LGW_HAL_SUCCESS;
}

/* ~~~~~~~~~~~~~~~~~~~~~~~~~~~~~~~~ */

int lgw_stop(void) {
    int i, err;

    DEBUG_MSG("INFO: aborting TX\n");
    for (i = 0; i < LGW_RF_CHAIN_NB; i++) {
        lgw_abort_tx(i);
    }

    /* Close log file */
    if (log_file != NULL) {
        fclose(log_file);
        log_file = NULL;
    }

    DEBUG_MSG("INFO: Disconnecting\n");
    lgw_disconnect();

    DEBUG_MSG("INFO: Closing I2C\n");
    err = i2c_linuxdev_close(ts_fd);
    if (err != 0) {
        printf("ERROR: failed to close I2C device (err=%i)\n", err);
    }

    CONTEXT_STARTED = false;
    return LGW_HAL_SUCCESS;
}

/* ~~~~~~~~~~~~~~~~~~~~~~~~~~~~~~~~ */

int lgw_receive(uint8_t max_pkt, struct lgw_pkt_rx_s *pkt_data) {
    int res;
    uint8_t  nb_pkt_fetched = 0;
    uint16_t nb_pkt_found = 0;
    uint16_t nb_pkt_left = 0;
    float current_temperature, rssi_temperature_offset;
    uint8_t val;
    
    /* Check that AGC/ARB firmwares are not corrupted, and update internal counter */
    /* WARNING: this needs to be called regularly by the upper layer */
    res = sx1302_update();
    if (res != LGW_REG_SUCCESS) {
        return LGW_HAL_ERROR;
    }

    /* Get packets from SX1302, if any */
    res = sx1302_fetch(&nb_pkt_fetched);
    if (res != LGW_REG_SUCCESS) {
        printf("ERROR: failed to fetch packets from SX1302\n");
        return LGW_HAL_ERROR;
    }
    if (nb_pkt_fetched == 0) {
        return 0;
    }
    if (nb_pkt_fetched > max_pkt) {
        nb_pkt_left = nb_pkt_fetched - max_pkt;
        printf("WARNING: not enough space allocated, fetched %d packet(s), %d will be left in RX buffer\n", nb_pkt_fetched, nb_pkt_left);
    }

    /* Apply RSSI temperature compensation */
    res = stts751_get_temperature(ts_fd, ts_addr, &current_temperature);
    if (res != LGW_I2C_SUCCESS) {
        printf("ERROR: failed to get current temperature\n");
        return LGW_HAL_ERROR;
    }

    /* Iterate on the RX buffer to get parsed packets */
    for (nb_pkt_found = 0; nb_pkt_found < ((nb_pkt_fetched <= max_pkt) ? nb_pkt_fetched : max_pkt); nb_pkt_found++) {
        /* Get packet and move to next one */
        res = sx1302_parse(&lgw_context, &pkt_data[nb_pkt_found]);
        if (res != LGW_REG_SUCCESS) {
            printf("ERROR: failed to parse fetched packet %d, aborting...\n", nb_pkt_found);
            return LGW_HAL_ERROR;
        }

        /* Appli RSSI offset calibrated for the board */
        pkt_data[nb_pkt_found].rssic += CONTEXT_RF_CHAIN[pkt_data[nb_pkt_found].rf_chain].rssi_offset;
        pkt_data[nb_pkt_found].rssis += CONTEXT_RF_CHAIN[pkt_data[nb_pkt_found].rf_chain].rssi_offset;

        rssi_temperature_offset = sx1302_rssi_get_temperature_offset(&CONTEXT_RF_CHAIN[pkt_data[nb_pkt_found].rf_chain].rssi_tcomp, current_temperature);
        pkt_data[nb_pkt_found].rssic += rssi_temperature_offset;
        pkt_data[nb_pkt_found].rssis += rssi_temperature_offset;
        DEBUG_PRINTF("INFO: RSSI temperature offset applied: %.3f dB (current temperature %.1f C)\n", rssi_temperature_offset, current_temperature);
    }

    DEBUG_PRINTF("INFO: nb pkt found:%u left:%u\n", nb_pkt_found, nb_pkt_left);

    return nb_pkt_found;
}

/* ~~~~~~~~~~~~~~~~~~~~~~~~~~~~~~~~ */

int lgw_send(struct lgw_pkt_tx_s * pkt_data) {
    /* check if the concentrator is running */
    if (CONTEXT_STARTED == false) {
        DEBUG_MSG("ERROR: CONCENTRATOR IS NOT RUNNING, START IT BEFORE SENDING\n");
        return LGW_HAL_ERROR;
    }

    CHECK_NULL(pkt_data);

    /* check input range (segfault prevention) */
    if (pkt_data->rf_chain >= LGW_RF_CHAIN_NB) {
        DEBUG_MSG("ERROR: INVALID RF_CHAIN TO SEND PACKETS\n");
        return LGW_HAL_ERROR;
    }
    

    /* check input variables */
    if (CONTEXT_RF_CHAIN[pkt_data->rf_chain].tx_enable == false) {
        DEBUG_MSG("ERROR: SELECTED RF_CHAIN IS DISABLED FOR TX ON SELECTED BOARD\n");
        return LGW_HAL_ERROR;
    }
    if (CONTEXT_RF_CHAIN[pkt_data->rf_chain].enable == false) {
        DEBUG_MSG("ERROR: SELECTED RF_CHAIN IS DISABLED\n");
        return LGW_HAL_ERROR;
    }
    if (!IS_TX_MODE(pkt_data->tx_mode)) {
        DEBUG_MSG("ERROR: TX_MODE NOT SUPPORTED\n");
        return LGW_HAL_ERROR;
    }
    if (pkt_data->modulation == MOD_LORA) {
        if (!IS_LORA_BW(pkt_data->bandwidth)) {
            DEBUG_MSG("ERROR: BANDWIDTH NOT SUPPORTED BY LORA TX\n");
            return LGW_HAL_ERROR;
        }
        if (!IS_LORA_DR(pkt_data->datarate)) {
            DEBUG_MSG("ERROR: DATARATE NOT SUPPORTED BY LORA TX\n");
            return LGW_HAL_ERROR;
        }
        if (!IS_LORA_CR(pkt_data->coderate)) {
            DEBUG_MSG("ERROR: CODERATE NOT SUPPORTED BY LORA TX\n");
            return LGW_HAL_ERROR;
        }
        if (pkt_data->size > 255) {
            DEBUG_MSG("ERROR: PAYLOAD LENGTH TOO BIG FOR LORA TX\n");
            return LGW_HAL_ERROR;
        }
    } else if (pkt_data->modulation == MOD_FSK) {
        if((pkt_data->f_dev < 1) || (pkt_data->f_dev > 200)) {
            DEBUG_MSG("ERROR: TX FREQUENCY DEVIATION OUT OF ACCEPTABLE RANGE\n");
            return LGW_HAL_ERROR;
        }
        if(!IS_FSK_DR(pkt_data->datarate)) {
            DEBUG_MSG("ERROR: DATARATE NOT SUPPORTED BY FSK IF CHAIN\n");
            return LGW_HAL_ERROR;
        }
        if (pkt_data->size > 255) {
            DEBUG_MSG("ERROR: PAYLOAD LENGTH TOO BIG FOR FSK TX\n");
            return LGW_HAL_ERROR;
        }
    } else if (pkt_data->modulation == MOD_CW) {
        /* do nothing */
    } else {
        DEBUG_MSG("ERROR: INVALID TX MODULATION\n");
        return LGW_HAL_ERROR;
    }
    
    if (CONTEXT_LBT.enable) {
        int i;
        i = sx1261_setup(pkt_data->freq_hz); //100 kHz step
        wait_ms(1);
        if (i == LGW_HAL_SUCCESS) {
            printf("INFO: [main] sx1261 started at %.3f MHz, LBT can be started\n",(pkt_data->freq_hz)/1e6);
        } else {
            printf("ERROR: [main] failed to start the sx1261\n");
            return LGW_HAL_ERROR;
        } 

        printf("INFO: [main] sx1261 set LBT to %d µsec level %d dBm\n",CONTEXT_LBT.lbt_duration, CONTEXT_LBT.lbt_threshold);
        sx1261_start_lbt( CONTEXT_LBT.lbt_duration    , CONTEXT_LBT.lbt_threshold);
        wait_ms(20);
    }
    return sx1302_send(CONTEXT_RF_CHAIN[pkt_data->rf_chain].type, &CONTEXT_TX_GAIN_LUT[pkt_data->rf_chain], CONTEXT_LWAN_PUBLIC, &CONTEXT_FSK, pkt_data);
}

/* ~~~~~~~~~~~~~~~~~~~~~~~~~~~~~~~~ */

int lgw_status(uint8_t rf_chain, uint8_t select, uint8_t *code) {
    /* check input variables */
    CHECK_NULL(code);
    if (rf_chain >= LGW_RF_CHAIN_NB) {
        DEBUG_MSG("ERROR: NOT A VALID RF_CHAIN NUMBER\n");
        return LGW_HAL_ERROR;
    }

    /* Get status */
    if (select == TX_STATUS) {
        if (CONTEXT_STARTED == false) {
            *code = TX_OFF;
        } else {
            *code = sx1302_tx_status(rf_chain);
        }
    } else if (select == RX_STATUS) {
        if (CONTEXT_STARTED == false) {
            *code = RX_OFF;
        } else {
            *code = sx1302_rx_status(rf_chain);
        }
    } else {
        DEBUG_MSG("ERROR: SELECTION INVALID, NO STATUS TO RETURN\n");
        return LGW_HAL_ERROR;
    }

    //DEBUG_PRINTF("INFO: STATUS %u\n", *code);
    return LGW_HAL_SUCCESS;
}

/* ~~~~~~~~~~~~~~~~~~~~~~~~~~~~~~~~ */

int lgw_abort_tx(uint8_t rf_chain) {
    /* check input variables */
    if (rf_chain >= LGW_RF_CHAIN_NB) {
        DEBUG_MSG("ERROR: NOT A VALID RF_CHAIN NUMBER\n");
        return LGW_HAL_ERROR;
    }

    /* Abort current TX */
    return sx1302_tx_abort(rf_chain);
}

/* ~~~~~~~~~~~~~~~~~~~~~~~~~~~~~~~~ */

int lgw_get_trigcnt(uint32_t* trig_cnt_us) {
    CHECK_NULL(trig_cnt_us);

    *trig_cnt_us = sx1302_timestamp_counter(true);

    return LGW_HAL_SUCCESS;
}

/* ~~~~~~~~~~~~~~~~~~~~~~~~~~~~~~~~ */

int lgw_get_instcnt(uint32_t* inst_cnt_us) {
    CHECK_NULL(inst_cnt_us);

    *inst_cnt_us = sx1302_timestamp_counter(false);

    return LGW_HAL_SUCCESS;
}

/* ~~~~~~~~~~~~~~~~~~~~~~~~~~~~~~~~ */

int lgw_get_eui(uint64_t* eui) {
    CHECK_NULL(eui);

    if (sx1302_get_eui(eui) != LGW_REG_SUCCESS) {
        return LGW_HAL_ERROR;
    }
    return LGW_HAL_SUCCESS;
}

/* ~~~~~~~~~~~~~~~~~~~~~~~~~~~~~~~~ */

int lgw_get_temperature(float* temperature) {
    CHECK_NULL(temperature);

    if (stts751_get_temperature(ts_fd, ts_addr, temperature) != LGW_I2C_SUCCESS) {
        return LGW_HAL_ERROR;
    }

    return LGW_HAL_SUCCESS;
}

/* ~~~~~~~~~~~~~~~~~~~~~~~~~~~~~~~~ */

const char* lgw_version_info() {
    return lgw_version_string;
}

/* ~~~~~~~~~~~~~~~~~~~~~~~~~~~~~~~~ */

uint32_t lgw_time_on_air(struct lgw_pkt_tx_s *packet) {
    int32_t val;
    uint8_t SF, H, DE;
    uint16_t BW;
    uint32_t payloadSymbNb, Tpacket;
    double Tsym, Tpreamble, Tpayload, Tfsk;

    if (packet == NULL) {
        DEBUG_MSG("ERROR: Failed to compute time on air, wrong parameter\n");
        return 0;
    }

    if (packet->modulation == MOD_LORA) {
        /* Get bandwidth */
        val = lgw_bw_getval(packet->bandwidth);
        if (val != -1) {
            BW = (uint16_t)(val / 1E3);
        } else {
            DEBUG_PRINTF("ERROR: Cannot compute time on air for this packet, unsupported bandwidth (0x%02X)\n", packet->bandwidth);
            return 0;
        }

        /* Get datarate */
        val = lgw_sf_getval(packet->datarate);
        if (val != -1) {
            SF = (uint8_t)val;
            /* TODO: update formula for SF5/SF6 */
            if (SF < 7) {
                DEBUG_MSG("WARNING: clipping time on air computing to SF7 for SF5/SF6\n");
                SF = 7;
            }
        } else {
            DEBUG_PRINTF("ERROR: Cannot compute time on air for this packet, unsupported datarate (0x%02X)\n", packet->datarate);
            return 0;
        }

        /* Duration of 1 symbol */
        Tsym = pow(2, SF) / BW;

        /* Duration of preamble */
        Tpreamble = ((double)(packet->preamble) + 4.25) * Tsym;

        /* Duration of payload */
        H = (packet->no_header==false) ? 0 : 1; /* header is always enabled, except for beacons */
        DE = (SF >= 11) ? 1 : 0; /* Low datarate optimization enabled for SF11 and SF12 */

        payloadSymbNb = 8 + (ceil((double)(8*packet->size - 4*SF + 28 + 16 - 20*H) / (double)(4*(SF - 2*DE))) * (packet->coderate + 4)); /* Explicitely cast to double to keep precision of the division */

        Tpayload = payloadSymbNb * Tsym;

        /* Duration of packet */
        Tpacket = Tpreamble + Tpayload;
    } else if (packet->modulation == MOD_FSK) {
        /* PREAMBLE + SYNC_WORD + PKT_LEN + PKT_PAYLOAD + CRC
                PREAMBLE: default 5 bytes
                SYNC_WORD: default 3 bytes
                PKT_LEN: 1 byte (variable length mode)
                PKT_PAYLOAD: x bytes
                CRC: 0 or 2 bytes
        */
        Tfsk = (8 * (double)(packet->preamble + CONTEXT_FSK.sync_word_size + 1 + packet->size + ((packet->no_crc == true) ? 0 : 2)) / (double)packet->datarate) * 1E3;

        /* Duration of packet */
        Tpacket = (uint32_t)Tfsk + 1; /* add margin for rounding */
    } else {
        Tpacket = 0;
        DEBUG_PRINTF("ERROR: Cannot compute time on air for this packet, unsupported modulation (0x%02X)\n", packet->modulation);
    }

    return Tpacket;
}

/* --- EOF ------------------------------------------------------------------ */<|MERGE_RESOLUTION|>--- conflicted
+++ resolved
@@ -70,7 +70,8 @@
 #define TRACE()             fprintf(stderr, "@ %s %d\n", __FUNCTION__, __LINE__);
 
 #define CONTEXT_STARTED         lgw_context.is_started
-#define CONTEXT_SPI             lgw_context.board_cfg.spidev_path
+#define CONTEXT_IF              lgw_context.board_cfg.dev_path
+#define CONTEXT_SPI_NOT_USB     lgw_context.board_cfg.spi_not_usb
 #define CONTEXT_LWAN_PUBLIC     lgw_context.board_cfg.lorawan_public
 #define CONTEXT_BOARD           lgw_context.board_cfg
 #define CONTEXT_RF_CHAIN        lgw_context.rf_chain_cfg
@@ -104,8 +105,8 @@
 /* --- PRIVATE VARIABLES ---------------------------------------------------- */
 
 #include "arb_fw.var"           /* text_arb_sx1302_13_Nov_3 */
-//#include "agc_fw_sx1250.var"    /* text_agc_sx1250_05_Juillet_2019_3 */
-#include "agc_sx1250_lbt_261119_6.var"
+#include "agc_fw_sx1250.var"    /* text_agc_sx1250_05_Juillet_2019_3 */
+//#include "agc_sx1250_lbt_261119_6.var"
 //#include "agc_sx1250_lbt.var"
 #include "agc_sx125x_lbt.var"
 //#include "agc_fw_sx1257.var"    /* text_agc_sx1257_19_Nov_1 */
@@ -119,7 +120,8 @@
 */
 static lgw_context_t lgw_context = {
     .is_started = false,
-    .board_cfg.spidev_path = "/dev/spidev0.0",
+    .board_cfg.dev_path = "/dev/spidev0.0",
+    .board_cfg.spi_not_usb = 1,
     .board_cfg.lorawan_public = true,
     .board_cfg.clksrc = 0,
     .board_cfg.full_duplex = false,
@@ -240,13 +242,15 @@
     CONTEXT_LWAN_PUBLIC = conf->lorawan_public;
     CONTEXT_BOARD.clksrc = conf->clksrc;
     CONTEXT_BOARD.full_duplex = conf->full_duplex;
-    strncpy(CONTEXT_SPI, conf->spidev_path, sizeof CONTEXT_SPI);
-    CONTEXT_SPI[sizeof CONTEXT_SPI - 1] = '\0'; /* ensure string termination */
-
-    DEBUG_PRINTF("Note: board configuration: spidev_path: %s, lorawan_public:%d, clksrc:%d, full_duplex:%d\n",  CONTEXT_SPI,
-                                                                                                                CONTEXT_LWAN_PUBLIC,
-                                                                                                                CONTEXT_BOARD.clksrc,
-                                                                                                                CONTEXT_BOARD.full_duplex);
+    strncpy(CONTEXT_IF, conf->dev_path, sizeof CONTEXT_IF);
+    CONTEXT_IF[sizeof CONTEXT_IF - 1] = '\0'; /* ensure string termination */
+    CONTEXT_BOARD.spi_not_usb = conf->spi_not_usb;
+
+    DEBUG_PRINTF("Note: board configuration: spidev_path: %s, lorawan_public:%d, clksrc:%d, full_duplex:%d\n",  CONTEXT_IF,
+                                                                                                                                
+                                                                                                                                CONTEXT_LWAN_PUBLIC,
+                                                                                                                                CONTEXT_BOARD.clksrc,
+                                                                                                                                CONTEXT_BOARD.full_duplex);
 
     return LGW_HAL_SUCCESS;
 }
@@ -597,7 +601,7 @@
         DEBUG_MSG("Note: LoRa concentrator already started, restarting it now\n");
     }
 
-    reg_stat = lgw_connect(CONTEXT_SPI);
+    reg_stat = lgw_connect(CONTEXT_IF,  CONTEXT_BOARD.spi_not_usb );
     if (reg_stat == LGW_REG_ERROR) {
         DEBUG_MSG("ERROR: FAIL TO CONNECT BOARD\n");
         return LGW_HAL_ERROR;
@@ -643,18 +647,15 @@
             sx1302_radio_reset(i, CONTEXT_RF_CHAIN[i].type);
             switch (CONTEXT_RF_CHAIN[i].type) {
                 case LGW_RADIO_TYPE_SX1250:
-<<<<<<< HEAD
+                    printf("Setup SX1250 \n");
                     if ((CONTEXT_LBT.enable) && (CONTEXT_LBT.radio_id == i)){
-                        sx1250_setup(i, CONTEXT_RF_CHAIN[i].freq_hz,true);
+
+                        sx1250_setup(i, CONTEXT_RF_CHAIN[i].freq_hz,CONTEXT_RF_CHAIN[i].single_input_mode,true);
                         break;
                     } else {
-                        sx1250_setup(i, CONTEXT_RF_CHAIN[i].freq_hz,false);
+                        sx1250_setup(i, CONTEXT_RF_CHAIN[i].freq_hz,CONTEXT_RF_CHAIN[i].single_input_mode,false);
                         break;
                     }
-=======
-                    sx1250_setup(i, CONTEXT_RF_CHAIN[i].freq_hz, CONTEXT_RF_CHAIN[i].single_input_mode);
-                    break;
->>>>>>> fc34eced
                 case LGW_RADIO_TYPE_SX1255:
                 case LGW_RADIO_TYPE_SX1257:
                     sx125x_setup(i, CONTEXT_BOARD.clksrc, true, CONTEXT_RF_CHAIN[i].type, CONTEXT_RF_CHAIN[i].freq_hz);
@@ -726,10 +727,11 @@
     if (sx1302_agc_start(FW_VERSION_AGC, CONTEXT_RF_CHAIN[CONTEXT_BOARD.clksrc].type, SX1302_AGC_RADIO_GAIN_AUTO, SX1302_AGC_RADIO_GAIN_AUTO, (CONTEXT_BOARD.full_duplex == true) ? 1 : 0) != LGW_HAL_SUCCESS) {
         return LGW_HAL_ERROR;
     }
-    DEBUG_MSG("Loading ARB fw\n");
+    printf("Loading ARB fw\n");
     if (sx1302_arb_load_firmware(arb_firmware) != LGW_HAL_SUCCESS) {
         return LGW_HAL_ERROR;
     }
+    printf("Start ARB fw\n");
     if (sx1302_arb_start(FW_VERSION_ARB) != LGW_HAL_SUCCESS) {
         return LGW_HAL_ERROR;
     }
@@ -821,7 +823,6 @@
 
     DEBUG_MSG("INFO: Disconnecting\n");
     lgw_disconnect();
-
     DEBUG_MSG("INFO: Closing I2C\n");
     err = i2c_linuxdev_close(ts_fd);
     if (err != 0) {
@@ -840,7 +841,6 @@
     uint16_t nb_pkt_found = 0;
     uint16_t nb_pkt_left = 0;
     float current_temperature, rssi_temperature_offset;
-    uint8_t val;
     
     /* Check that AGC/ARB firmwares are not corrupted, and update internal counter */
     /* WARNING: this needs to be called regularly by the upper layer */
@@ -850,7 +850,9 @@
     }
 
     /* Get packets from SX1302, if any */
+    //printf("sx1302_fetch\n");
     res = sx1302_fetch(&nb_pkt_fetched);
+    //printf("nb packet : %d\n",nb_pkt_fetched);
     if (res != LGW_REG_SUCCESS) {
         printf("ERROR: failed to fetch packets from SX1302\n");
         return LGW_HAL_ERROR;
@@ -864,12 +866,12 @@
     }
 
     /* Apply RSSI temperature compensation */
-    res = stts751_get_temperature(ts_fd, ts_addr, &current_temperature);
+    /*res = stts751_get_temperature(ts_fd, ts_addr, &current_temperature);
     if (res != LGW_I2C_SUCCESS) {
         printf("ERROR: failed to get current temperature\n");
         return LGW_HAL_ERROR;
-    }
-
+    }*/
+    current_temperature = 0;
     /* Iterate on the RX buffer to get parsed packets */
     for (nb_pkt_found = 0; nb_pkt_found < ((nb_pkt_fetched <= max_pkt) ? nb_pkt_fetched : max_pkt); nb_pkt_found++) {
         /* Get packet and move to next one */
